--- conflicted
+++ resolved
@@ -1574,7 +1574,6 @@
     tokenizer.nextToken; // consume Whitespace.
 
     token = tokenizer.nextToken;
-<<<<<<< HEAD
     assert(token.type == TokenType.Dimension, token.type.to!string);
     assert(token.value == "-0.67", token.value);
 }
@@ -1665,9 +1664,6 @@
     token = tokenizer.nextToken;
     assert(token.type == TokenType.Ident, token.type.to!string);
     assert(token.value == "red", token.value);
-=======
-    assert(token.type == TokenType.AtKeyword, token.type.to!string);
-    assert(token.value == "_media", token.value);
 }
 
 
@@ -1685,5 +1681,4 @@
     token = tokenizer.nextToken;
     assert(token.type == TokenType.Function, token.type.to!string);
     assert(token.value == "-rgba", token.value);
->>>>>>> dee958c0
 }